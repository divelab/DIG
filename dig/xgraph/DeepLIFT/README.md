<<<<<<< HEAD
# DeepLIFT

This is a [DeepLIFT (Learning Important Features Through Propagating Activation Differences)](https://arxiv.org/abs/1704.02685) implementation on graph neural network.

## Table of Contents

1. [Requirements](#requirements)
1. [Installation](#installation)
1. [Usage](#usage)
1. [Demos](#demos)
1. [Customization](#customization)
1. [Citation](#citation)

## Requirements

* Ubuntu
* Anaconda
* Cuda 10.2 & Cudnn (>=7.0)

## Installation

* Clone this repo
* Install the conda environment `xgraph`
* Download datasets, then download the pretrained models.

```shell script
$ git clone git@github.com:divelab/DIG.git (or directly clone the xgraph directory by svn)
$ cd DIG/dig/xgraph/DeepLIFT
$ source ./install.bash
```
Download [Datasets](https://mailustceducn-my.sharepoint.com/:u:/g/personal/agnesgsr_mail_ustc_edu_cn/EdH7QVBBghBBgmMgf0_UZSAByxkMa3AvRdH7_QwD9MUfrw?e=EN3JiS) to `xgraph/datasets/`, then
download [pre-trained models](https://mailustceducn-my.sharepoint.com/:u:/g/personal/agnesgsr_mail_ustc_edu_cn/EZklsgM56i5EtCKeeEpTTLIBNpDvDNB-zol6ROXBngPsZg?e=20IBOg) to `xgraph/DeepLIFT/`
```shell script
$ cd DeepLIFT 
$ unzip ../datasets/datasets.zip -d ../datasets/
$ unzip checkpoints.zip
```

## Usage

For running DeepLIFT on the given model and the dataset with the first 100 data:

```shell script
python -m benchmark.kernel.pipeline --task explain --model_name [GCN_2l/GCN_3l/GIN_2l/GIN_3l] --dataset_name [ba_shape/ba_lrp/tox21/clintox] --target_idx [0/2] --explainer DeepLIFT --sparsity [0.5/...]
```

For running DeepLIFT with the given data, please add the flag `--debug`, then modify the index at line xx in `benchmark/kernel/pipeline.py` to choose your data in the dataset. Please add the flag `--vis` for important edges visualization while add one more flag `--walk` to visualize the flow view.

Note that the 2-layer models GCN_2l and GIN_3l only work on dataset ba_shape, while 3-layer models work on the left three datasets. Specially, the tox21's target_idx is 2 while others are 0. You can choose any sparsity between 0 to 1 as you like. Higher sparsity means less important edges to be chosen.

If you want to save the visualization result in debug mode, please use `--save_fig` flag. Then the output figure will be saved
in the `./visual_results/` folder.

## Demos

We provide a visualization example:

```bash
python -m benchmark.kernel.pipeline --task explain --model_name GCN_3l --dataset_name clintox --target_idx 0 --explainer DeepLIFT --sparsity 0.5 --debug --vis --nolabel
```
where the `--nolabel` means to remove debug labels on the graph.

The edge view of the example on clintox is:

<img src="./figures/clintox.png" alt="ba_shape_edge" style="zoom:30%"/>

where F means Fidelity while S means Sparsity.

## Customization

As we know, DeepLIFT is a node feature classification method. Because of the comparison
reasons, we do a simple score mapping from nodes to edges. This mapping locates at line 702 in file
[explainer.py](./benchmark/models/explainers.py). Please modify this place for the starting of
customizing a node-based DeepLIFT.

## Citation

If using our implementation, please cite our work.

```
@article{yuan2020explainability,
  title={Explainability in Graph Neural Networks: A Taxonomic Survey},
  author={Yuan, Hao and Yu, Haiyang and Gui, Shurui and Ji, Shuiwang},
  journal={arXiv preprint arXiv:2012.15445},
  year={2020}
}
```

=======
# DeepLIFT

This is the implementation of [DeepLIFT (Learning Important Features Through Propagating Activation Differences)](https://arxiv.org/abs/1704.02685) for explaining graph neural network. We extend the algorithm from image domain to deep graph models to study node/edge importance. 

## Table of Contents

1. [Requirements](#requirements)
1. [Installation](#installation)
1. [Usage](#usage)
1. [Demos](#demos)
1. [Customization](#customization)
1. [Citation](#citation)

## Requirements

* Ubuntu
* Anaconda
* Cuda 10.2 & Cudnn (>=7.0)

## Installation

* Clone this repo
* Install the conda environment `xgraph`

```shell script
$ git clone git@github.com:divelab/DIG.git (or directly clone the xgraph directory by svn)
$ cd DIG/dig/xgraph/DeepLIFT
$ source ./install.bash
```
Download [the datasets](https://mailustceducn-my.sharepoint.com/:u:/g/personal/agnesgsr_mail_ustc_edu_cn/EdH7QVBBghBBgmMgf0_UZSAByxkMa3AvRdH7_QwD9MUfrw?e=EN3JiS) to `xgraph/datasets/`, then
download [the pre-trained models](https://mailustceducn-my.sharepoint.com/:u:/g/personal/agnesgsr_mail_ustc_edu_cn/EZklsgM56i5EtCKeeEpTTLIBNpDvDNB-zol6ROXBngPsZg?e=20IBOg) to `xgraph/DeepLIFT/`
```shell script
$ cd DeepLIFT 
$ unzip ../datasets/datasets.zip -d ../datasets/
$ unzip checkpoints.zip
```

## Usage

For running DeepLIFT on the given model and the dataset with the first 100 data:

```shell script
python -m benchmark.kernel.pipeline --task explain --model_name [GCN_2l/GCN_3l/GIN_2l/GIN_3l] --dataset_name [ba_shape/ba_lrp/tox21/clintox] --target_idx [0/2] --explainer DeepLIFT --sparsity [0.5/...]
```

For running DeepLIFT with the given data, please add the flag `--debug`, then modify the index at line xx in `benchmark/kernel/pipeline.py` to choose your data in the dataset. Please add the flag `--vis` for important edges visualization while add one more flag `--walk` to visualize the flow view.

Note that the 2-layer models GCN_2l and GIN_3l only work on dataset ba_shape, while 3-layer models work on the left three datasets. Specially, the tox21's target_idx is 2 while others are 0. You can choose any sparsity between 0 to 1 as you like. Higher sparsity means less important edges to be chosen.

If you want to save the visualization result in debug mode, please use `--save_fig` flag. Then the output figure will be saved
in the `./visual_results/` folder.

## Demos

We provide a visualization example:

```bash
python -m benchmark.kernel.pipeline --task explain --model_name GCN_3l --dataset_name clintox --target_idx 0 --explainer DeepLIFT --sparsity 0.5 --debug --vis --nolabel
```
where the `--nolabel` means to remove debug labels on the graph.

The edge view of the example on clintox is:

<img src="./figures/clintox.png" alt="ba_shape_edge" style="zoom:30%"/>

where F means Fidelity while S means Sparsity.

## Customization

As we know, DeepLIFT is a node feature classification method. Because of the comparison
reasons, we do a simple score mapping from nodes to edges. This mapping locates at line 702 in file
[explainer.py](./benchmark/models/explainers.py). Please modify this place for the starting of
customizing a node-based DeepLIFT.

## Citation

If using our implementation, please cite our work.

```
@article{yuan2020explainability,
  title={Explainability in Graph Neural Networks: A Taxonomic Survey},
  author={Yuan, Hao and Yu, Haiyang and Gui, Shurui and Ji, Shuiwang},
  journal={arXiv preprint arXiv:2012.15445},
  year={2020}
}
```
>>>>>>> af73eb00
<|MERGE_RESOLUTION|>--- conflicted
+++ resolved
@@ -1,93 +1,3 @@
-<<<<<<< HEAD
-# DeepLIFT
-
-This is a [DeepLIFT (Learning Important Features Through Propagating Activation Differences)](https://arxiv.org/abs/1704.02685) implementation on graph neural network.
-
-## Table of Contents
-
-1. [Requirements](#requirements)
-1. [Installation](#installation)
-1. [Usage](#usage)
-1. [Demos](#demos)
-1. [Customization](#customization)
-1. [Citation](#citation)
-
-## Requirements
-
-* Ubuntu
-* Anaconda
-* Cuda 10.2 & Cudnn (>=7.0)
-
-## Installation
-
-* Clone this repo
-* Install the conda environment `xgraph`
-* Download datasets, then download the pretrained models.
-
-```shell script
-$ git clone git@github.com:divelab/DIG.git (or directly clone the xgraph directory by svn)
-$ cd DIG/dig/xgraph/DeepLIFT
-$ source ./install.bash
-```
-Download [Datasets](https://mailustceducn-my.sharepoint.com/:u:/g/personal/agnesgsr_mail_ustc_edu_cn/EdH7QVBBghBBgmMgf0_UZSAByxkMa3AvRdH7_QwD9MUfrw?e=EN3JiS) to `xgraph/datasets/`, then
-download [pre-trained models](https://mailustceducn-my.sharepoint.com/:u:/g/personal/agnesgsr_mail_ustc_edu_cn/EZklsgM56i5EtCKeeEpTTLIBNpDvDNB-zol6ROXBngPsZg?e=20IBOg) to `xgraph/DeepLIFT/`
-```shell script
-$ cd DeepLIFT 
-$ unzip ../datasets/datasets.zip -d ../datasets/
-$ unzip checkpoints.zip
-```
-
-## Usage
-
-For running DeepLIFT on the given model and the dataset with the first 100 data:
-
-```shell script
-python -m benchmark.kernel.pipeline --task explain --model_name [GCN_2l/GCN_3l/GIN_2l/GIN_3l] --dataset_name [ba_shape/ba_lrp/tox21/clintox] --target_idx [0/2] --explainer DeepLIFT --sparsity [0.5/...]
-```
-
-For running DeepLIFT with the given data, please add the flag `--debug`, then modify the index at line xx in `benchmark/kernel/pipeline.py` to choose your data in the dataset. Please add the flag `--vis` for important edges visualization while add one more flag `--walk` to visualize the flow view.
-
-Note that the 2-layer models GCN_2l and GIN_3l only work on dataset ba_shape, while 3-layer models work on the left three datasets. Specially, the tox21's target_idx is 2 while others are 0. You can choose any sparsity between 0 to 1 as you like. Higher sparsity means less important edges to be chosen.
-
-If you want to save the visualization result in debug mode, please use `--save_fig` flag. Then the output figure will be saved
-in the `./visual_results/` folder.
-
-## Demos
-
-We provide a visualization example:
-
-```bash
-python -m benchmark.kernel.pipeline --task explain --model_name GCN_3l --dataset_name clintox --target_idx 0 --explainer DeepLIFT --sparsity 0.5 --debug --vis --nolabel
-```
-where the `--nolabel` means to remove debug labels on the graph.
-
-The edge view of the example on clintox is:
-
-<img src="./figures/clintox.png" alt="ba_shape_edge" style="zoom:30%"/>
-
-where F means Fidelity while S means Sparsity.
-
-## Customization
-
-As we know, DeepLIFT is a node feature classification method. Because of the comparison
-reasons, we do a simple score mapping from nodes to edges. This mapping locates at line 702 in file
-[explainer.py](./benchmark/models/explainers.py). Please modify this place for the starting of
-customizing a node-based DeepLIFT.
-
-## Citation
-
-If using our implementation, please cite our work.
-
-```
-@article{yuan2020explainability,
-  title={Explainability in Graph Neural Networks: A Taxonomic Survey},
-  author={Yuan, Hao and Yu, Haiyang and Gui, Shurui and Ji, Shuiwang},
-  journal={arXiv preprint arXiv:2012.15445},
-  year={2020}
-}
-```
-
-=======
 # DeepLIFT
 
 This is the implementation of [DeepLIFT (Learning Important Features Through Propagating Activation Differences)](https://arxiv.org/abs/1704.02685) for explaining graph neural network. We extend the algorithm from image domain to deep graph models to study node/edge importance. 
@@ -174,4 +84,3 @@
   year={2020}
 }
 ```
->>>>>>> af73eb00
